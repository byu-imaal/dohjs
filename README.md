--- conflicted
+++ resolved
@@ -9,11 +9,7 @@
 
 ---
 
-<<<<<<< HEAD
-**Try out dohjs from your browser - [https://dohjs.org](https://dohjs.org)**
-=======
 **Try sending DoH lookups from your browser - [https://dohjs.org](https://dohjs.org)**
->>>>>>> 8261ea8e
 
 # Why dohjs
 
@@ -83,7 +79,6 @@
 ```
 
 # Web interface
-<<<<<<< HEAD
 The web interface is available at [https://dohjs.org](https://dohjs.org).
 
 See the `gh-pages` branch for code.
@@ -95,11 +90,6 @@
 - Use a CORS proxy. At [dohjs.org](https://dohjs.org), there is an option to use a CORS proxy if you want to try it out.
 - Disable CORS when you launch your browser sometimes works (e.g. `google-chome --user-data-dir=/tmp/asdf --disable-web-security`)
 - Run your own DoH server that sets the Access-Control-Allow-Origin header appropriately (e.g. `Access-Control-Allow-Origin: *` to allow everyone)
-=======
-The web interface is available at https://dohjs.org.
-
-See the `gh-pages` branch for code.
->>>>>>> 8261ea8e
 
 # License
 GPLv3 (see [LICENSE](./LICENSE))